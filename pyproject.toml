[build-system]
requires = ["setuptools>=61.0", "setuptools_scm[toml]>=6.2"]
build-backend = "setuptools.build_meta"

[project]
name = "papers-cli"
authors = [
    {name = "Mahé Perrette", email = "mahe.perrette@gmail.com"},
]
description='utilities to keep your PDF library organized'
readme = "README.md"
requires-python = ">=3.9"
keywords = ['bibtex', 'references','bibliography']
license = {text = "MIT"}
classifiers = [
    "Programming Language :: Python :: 3",
]
dependencies = [
    "PyMuPDF",
    "unidecode",
    "crossrefapi",
    "bibtexparser",
    "scholarly",
    "rapidfuzz",
    "python-slugify",
    "bs4",
]
dynamic = ["version"]

[project.optional-dependencies]
# all = ["package"]

[project.urls]
homepage = "https://github.com/perrette/papers"

[tool.setuptools_scm]
write_to = "papers/_version.py"

[project.scripts]
papers = "papers.__main__:main_clean_exit"

[tool.tox]
# Tox (https://tox.readthedocs.io/) is a tool for running tests
# in multiple virtualenvs. This configuration file will run the
# test suite on all supported python versions. To use it, "pip install tox"
# and then run "tox" from this directory.
legacy_tox_ini = """
[tox]
requires =
    tox-conda
    setuptools
envlist = clean, py39, py310, py311, py312, py313, report

[gh-actions]
python =
    3.9: py39
    3.10: py310
    3.11: py311
    3.12: py312
    3.13: py313

[testenv]
passenv=HOME
commands = pytest --cov=papers --cov-append --cov-report=term-missing {posargs} -xv
deps =
    bibtexparser < 2.0.0
    PyMuPDF
    scholarly
    crossrefapi
    rapidfuzz
    unidecode
<<<<<<< HEAD
    normality < 3.0.0
=======
    python-slugify
>>>>>>> 08670fad
    bs4
    pytest
    pytest-cov
depends =
    {py39,py310,py311,py312,py313}: clean
    report: py39,py310,py311,py312,py313

# Here, we require normality < 3.0.0, since above that
# version, normality requires an explict local install
# of pyicu; which, in August 2025, was more than just a
# pip incantation, and would break the CI pipeline.

[testenv:py39]
conda-deps =
    python=3.9

[testenv:py310]
conda-deps =
    python=3.10

[testenv:py311]
conda-deps =
    python=3.11

[testenv:py312]
conda-deps =
    python=3.12

[testenv:py313]
conda-deps =
    python=3.13

[testenv:report]
deps = coverage
skip_install = true
commands =
    coverage report
    coverage html


[testenv:clean]
deps = coverage
skip_install = true
commands =
    coverage erase

[pytest]
norecursedirs =
      .tox
      .git
"""<|MERGE_RESOLUTION|>--- conflicted
+++ resolved
@@ -69,11 +69,7 @@
     crossrefapi
     rapidfuzz
     unidecode
-<<<<<<< HEAD
-    normality < 3.0.0
-=======
     python-slugify
->>>>>>> 08670fad
     bs4
     pytest
     pytest-cov
