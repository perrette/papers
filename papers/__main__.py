"""That is the script called by papers
"""
import os
import sys
from pathlib import Path
import logging
import argparse
import subprocess as sp
import shutil
import itertools
import fnmatch   # unix-like match

import papers
from papers import logger
from papers.extract import extract_pdf_doi, isvaliddoi, extract_pdf_metadata
from papers.extract import fetch_bibtex_by_doi
from papers.encoding import parse_file, format_file, family_names, format_entries
from papers.config import bcolors, Config, search_config, CONFIG_FILE, CONFIG_FILE_LOCAL, DATA_DIR, CONFIG_FILE_LEGACY
from papers.duplicate import list_duplicates, list_uniques, edit_entries
from papers.bib import Biblio, FUZZY_RATIO, DEFAULT_SIMILARITY, entry_filecheck, backupfile as backupfile_func, isvalidkey
from papers.utils import move, checksum
from papers import __version__


if os.path.exists(CONFIG_FILE_LEGACY):
    # move config file from ~/.local/.share/papers/ to ~/.config/papersconfig.json .papers/config.json to .papersconfig.json"
    if not os.path.exists(CONFIG_PATH):
        logger.warning(f"Move legacy config file {CONFIG_FILE_LEGACY} to {CONFIG_FILE}'")
        shutil.move(CONFIG_FILE_LEGACY, CONFIG_FILE)
    else:
        logger.warning(f"Legacy config file found: {CONFIG_FILE_LEGACY}. Delete to remove this warning:  rm -f '{CONFIG_FILE_LEGACY}'")

def check_legacy_config(configfile):
    " move config file from ~/.local/.share/papers/ to ~/.config/papersconfig.json and .papers/config.json to .papersconfig.json"
    if os.path.exists(configfile):
        p = Path(configfile)
        if configfile == CONFIG_FILE_LEGACY:
            shutil.move(configfile, CONFIG_FILE)
            configfile = CONFIG_FILE
        elif p.name == "config.json" and p.parent.name == ".papers":
            newname = str(p.parent.parent/CONFIG_FILE_LOCAL)
            shutil.move(configfile, newname)
            configfile = newname

    return configfile


def get_biblio(config):
    if config.bibtex is None:
        raise ValueError('bibtex is not initialized')
    relative_to = os.path.sep if config.absolute_paths else (os.path.dirname(config.bibtex) if config.bibtex else None)
    if config.bibtex and os.path.exists(config.bibtex):
        biblio = Biblio.load(config.bibtex, config.filesdir, nameformat=config.nameformat, keyformat=config.keyformat)
        if biblio.relative_to != relative_to:
            biblio.update_file_path(relative_to)
    else:
        biblio = Biblio.newbib(config.bibtex, config.filesdir, relative_to=relative_to, nameformat=config.nameformat, keyformat=config.keyformat)
    return biblio


def _backup_bib(biblio, config, message=None):
    if not config.git:
        raise PapersExit('cannot backup without --git enabled')
    # backupdir = Path(config.file).parent
    backupdir = Path(config.gitdir)
    backupdir.mkdir(exist_ok=True)

    # remove if exists
    config.backupfile.unlink(missing_ok=True)
    config.backupfile_clean.unlink(missing_ok=True)

    ## Here we could create a copy of biblio since it is modified in place
    ## For now, we exit the program after saving, so don't bother
    logger.debug(f'BACKUP: cp {config.bibtex} {config.backupfile}')
    shutil.copy(config.bibtex, config.backupfile)
    config.gitcmd(f"add {config.backupfile.name}")

    if config.backup_files:
        logger.info('backup bibliography with files')
        backupfilesdir = backupdir/"files"
        backupfilesdir.mkdir(exist_ok=True)
        biblio.filesdir = str(backupfilesdir)
        biblio.rename_entries_files(copy=True, relative_to=backupdir)
        biblio.save(config.backupfile_clean)
        config.gitcmd(f"add {config.backupfile_clean.name}")
        config.gitcmd(f"add files")

    else:
        logger.info('backup bibliography only (without files)')
        biblio.update_file_path(relative_to=backupdir)
        biblio.save(config.backupfile_clean)
        config.gitcmd(f"add {config.backupfile_clean.name}")

    message = message or f'papers ' +' '.join(sys.argv[1:])
    res = config.gitcmd(f"commit -m '{message}'", check=False)
    # work on "main" branch for comitting (out of history branch)
    config.gitcmd(f"checkout -B main")
    config.gitcmd(f"clean -f")


def _restore_from_backupdir(config, restore_files=False):
    restore_cmd = f"papers add {config.backupfile_clean} --rename --copy" if config.backup_files else f"cp {config.backupfile} {config.bibtex}"
    repair_message = f"papers backup broken :: cannot repair file links :: try to recover manually with `{restore_cmd}`"
    try:
        return _restore_from_backupdir_wrapped(config, restore_files=restore_files)
    except Exception as error:
        raise
        logger.error(str(error))
        raise PapersExit(repair_message)


def _restore_from_backupdir_wrapped(config, restore_files=False):
    # current = sp.check_output(f"git rev-parse --short HEAD", shell=True, cwd=config.gitdir).strip().decode()
    current = sp.check_output(f"git rev-parse HEAD", shell=True, cwd=config.gitdir).strip().decode()
    message = sp.check_output(f"git log {current} --pretty='format:%C(auto)%h %s (%ad)' -1", shell=True, cwd=config.gitdir).strip().decode()
    logger.info(f'restore bibliography to {message}')

    if os.path.exists(config.bibtex):
        os.remove(config.bibtex)
    shutil.copy(config.backupfile, config.bibtex)

    # Re-name the file according to back-up bibtex
    if not config.backup_files:
        return

    biblio = Biblio.load(config.bibtex, config.filesdir)
    biblio_clean = Biblio.load(config.backupfile_clean, config.filesdir)

    assert len(biblio.entries) == len(biblio_clean.entries)

    for e, e_clean in zip(biblio.entries, biblio_clean.entries):
        assert e['ID'] == e_clean['ID'], f"{e['ID']} != {e_clean['ID']})"
        files = biblio.get_files(e)
        files_clean = biblio_clean.get_files(e_clean)
        assert len(files) == len(files_clean), f"{e['ID']} :: files {len(files)} != {len(files_clean)})"

        new_files = []

        for f, f_clean in zip(files, files_clean):
            # broken link in the backup
            if not os.path.exists(f_clean):
                logger.debug(f"BACKUP FILE DOES NOT EXISTS: {f_clean} ")
                logger.debug(f"BACKUP ENTRY: {e_clean['file']} ")
                logger.debug(f"BROKEN ENTRY: {e['file']} ")
                logger.warning(f"{e['ID']} :: file link broken => {f} ")
                new_files.append(f)
                continue

            # backup file is fine

            # original bibtex link matches something on disk
            if os.path.exists(f):

                # same file: nothing to do
                if os.path.samefile(f, f_clean) or checksum(f_clean) == checksum(f):
                    new_files.append(f)

                else:
                    logger.warning(f"{e['ID']} :: file found but does not match backup (keep pointer to backup): {f} != {f_clean}")
                    new_files.append(f_clean)

            # original bibtex link is broken, --restore-file is active
            elif restore_files:
                try:
                    move(f_clean, f, copy=True, interactive=False)
                    new_files.append(f)

                except Exception as error:
                    logger.error(f"{error}")
                    logger.error(f"{e['ID']} :: failed to restore file (keep pointer to backup)")
                    new_files.append(f_clean)
                    pass

            # original bibtex link is broken, default without --restore-file : do not do anything
            else:
                new_files.append(f_clean)

        biblio.set_files(e, new_files)

    biblio.save(config.bibtex)


def _git_reset_to_commit(config, commit, restore_files=False):
    config.gitcmd(f"reset --hard {commit}")
    _restore_from_backupdir(config, restore_files=restore_files)


def _git_undo(config, restore_files=False, steps=1):
    sp.check_call(f"git checkout -B history", shell=True, cwd=config.gitdir)
    _git_reset_to_commit(config, 'HEAD'+'^'*steps, restore_files=restore_files)
    # _git_reset_to_commit(config, 'HEAD^', restore_files=o.restore_files)


def _git_redo(config, restore_files=False, steps=1):
    current = sp.check_output(f"git rev-parse HEAD", shell=True, cwd=config.gitdir).strip().decode()
    futures = sp.check_output(f"git rev-list {current}..main", shell=True, cwd=config.gitdir).strip().decode().splitlines()[::-1]
    try:
        future = futures[steps-1]
    except Exception as error:
        raise PapersExit("nothing to redo")
    _git_reset_to_commit(config, future, restore_files=restore_files)


def savebib(biblio, config):
    """
    Given a Biblio object and its configuration, save them to disk.  If you're using the git bib tracker, will trigger a git commit there.
    """
    if papers.config.DRYRUN:
        logger.info(f'DRYRUN: NOT saving {config.bibtex}')
        return
    logger.info(f'Saving {config.bibtex}')
    if biblio is not None:
        biblio.save(config.bibtex)
    if config.file and config.git:
        _backup_bib(biblio, config)
    else:
        logger.debug(f'do not backup bib: {config.file}, {config.git}')
    # if config.git:
        # config.gitcommit()


def set_keyformat_config_from_cmd(o, config):
    """
    Given options and a config state, applies the desired key options to the config.
    """    
    config.keyformat.template = o.key_template
    config.keyformat.author_num = o.key_author_num
    config.keyformat.author_sep = o.key_author_sep
    config.keyformat.title_word_num = o.key_title_word_num
    config.keyformat.title_word_size = o.key_title_word_size
    config.keyformat.title_sep = o.key_title_sep

def set_nameformat_config_from_cmd(o, config):
    """
    Given options and a config state, applies the desired name options to the config.
    """
    config.nameformat.template = o.name_template
    config.nameformat.author_num = o.name_author_num
    config.nameformat.author_sep = o.name_author_sep
    config.nameformat.title_length = o.name_title_length
    config.nameformat.title_word_num = o.name_title_word_num
    config.nameformat.title_word_size = o.name_title_word_size
    config.nameformat.title_sep = o.name_title_sep

def installcmd(parser, o, config):
    """
    Given options and a config state, installs the expected config files.
    """
    prompt = o.prompt and not o.edit
    # installed = config.file is not None
    if config.file is not None and prompt:
        while True:
            ans = input(f'An existing {"local" if config.local else "global"} install was found: {config.file}. Overwrite (O) or Edit (E) ? [o / e]')
            if ans.lower() in ('o', 'e'):
                break
            else:
                print('Use the --edit option to selectively edit existing configuration, or --force to ignore pre-existing configuration.')
        o.edit = ans.lower() == 'e'

    if not o.edit:
        if config.local and os.path.exists(config.file):
            # if we don't do that the local install will take precedence over global install
            logger.warning(f"remove pre-existing local configuration file: {config.file}")
            os.remove(config.file)
        config = Config()

    if o.local is None:
        if config.local is not None:
            logger.debug(f'keep config to pre-existing: {config.local}')
            o.local = config.local
        else:
            logger.debug(f'default to global config')
            # default ?
            o.local = False

    set_nameformat_config_from_cmd(o, config)
    set_keyformat_config_from_cmd(o, config)

    checkdirs = ["files", "pdfs", "pdf", "papers", "bibliography"]
    default_bibtex = config.bibtex or "papers.bib"
    default_filesdir = config.filesdir or "files"

    if o.local:
        papersconfig = config.file or CONFIG_FILE_LOCAL
        config.gitdir = config.data = str(Path(papersconfig).parent/".papers")
        workdir = Path('.')
        bibtex_files = [str(f) for f in sorted(workdir.glob("*.bib"))]
        
        if o.absolute_paths is None:
            o.absolute_paths = False

    else:
        papersconfig = CONFIG_FILE
        config.gitdir = config.data = os.path.join(DATA_DIR, '.papers')
        workdir = Path(DATA_DIR)
        bibtex_files = [str(f) for f in sorted(Path('.').glob("*.bib"))] + [str(f) for f in sorted(workdir.glob("*.bib"))]
        checkdirs = [os.path.join(DATA_DIR, "files")] + checkdirs
        config.gitdir = config.data = DATA_DIR
        
        if o.absolute_paths is None:
            o.absolute_paths = True

    bibtex_files = [default_bibtex] + [f for f in bibtex_files if Path(f) != Path(default_bibtex)]
    bibtex_files = [f for f in bibtex_files if os.path.exists(f)]

    if config.filesdir:
        checkdirs = [config.filesdir] + checkdirs

    for d in checkdirs:
        if os.path.exists(str(d)):
            default_filesdir = d
            break

    RESET_DEFAULT = ('none', 'null', 'unset', 'undefined', 'reset', 'delete', 'no', 'n')
    ACCEPT_DEFAULT = ('yes', 'y', '')

    if not o.bibtex:
        if len(bibtex_files) > 1:
            logger.warning("Several bibtex files found: "+" ".join([str(b) for b in bibtex_files]))
        if bibtex_files:
            default_bibtex = bibtex_files[0]
        if prompt:
            if os.path.exists(default_bibtex):
                user_input = input(f"Bibtex file name [default to existing: {default_bibtex}] [Enter/Yes/No]: ")
            else:
                user_input = input(f"Bibtex file name [default to new: {default_bibtex}] [Enter/Yes/No]: ")
            if user_input in ACCEPT_DEFAULT:
                pass
            elif user_input:
                default_bibtex = user_input
        o.bibtex = default_bibtex

    if o.bibtex and o.bibtex.lower() in RESET_DEFAULT:
        o.bibtex = None

    if not o.filesdir:
        if prompt:
            if Path(default_filesdir).exists():
                user_input = input(f"Files folder [default to existing: {default_filesdir}] [Enter/Yes/No]: ")
            else:
                user_input = input(f"Files folder [default to new: {default_filesdir}] [Enter/Yes/No]: ")
            if user_input in ACCEPT_DEFAULT:
                pass
            elif user_input:
                default_filesdir = user_input
        o.filesdir = default_filesdir

    if o.filesdir and o.filesdir.lower() in RESET_DEFAULT:
        o.filesdir = None

    config.bibtex = o.bibtex
    config.filesdir = o.filesdir
    config.file = papersconfig
    config.local = o.local
    config.absolute_paths = o.absolute_paths

    if o.editor:
        config.editor = o.editor

    # create bibtex file if not existing
    bibtex = Path(o.bibtex) if o.bibtex else None
    
    if bibtex and not bibtex.exists():
        logger.info(f'create empty bibliography database: {bibtex}')
        bibtex.parent.mkdir(parents=True, exist_ok=True)
        bibtex.open('w', encoding="utf-8").write('')

    # create bibtex file if not existing
    filesdir = Path(o.filesdir) if o.filesdir else None
    if filesdir and not filesdir.exists():
        logger.info(f'create empty files directory: {filesdir}')
        filesdir.mkdir(parents=True)

    if o.git_lfs:
        o.git = True

    default_git = config.git if config.git is not None else False
    if o.git is None:
        if prompt:
            ans = input(f"Use git to back-up the bibtex file ? [Enter: {default_git}/Yes/No]: ")
            if ans.strip() == '':
                o.git = default_git
            else:
                o.git = ans.strip() in ACCEPT_DEFAULT
        else:
            o.git = default_git
    config.git = o.git

    if not config.git:
        o.git_lfs = False

    default_git_lfs = config.gitlfs if config.gitlfs is not None else False
    if o.git_lfs is None:
        if prompt:
            ans = input(f"Use git-lfs to back-up associated files ? [Enter: {default_git_lfs}/Yes/No]: ")
            if ans.strip() == '':
                o.git_lfs = default_git_lfs
            else:
                o.git_lfs = ans.strip() in ACCEPT_DEFAULT
        else:
            o.git_lfs = default_git_lfs
    config.gitlfs = o.git_lfs

    config.backup_files = config.gitlfs

    logger.info('save config file: '+config.file)
    if os.path.dirname(config.file):
        # typically is current dir = ""
        os.makedirs(os.path.dirname(config.file), exist_ok=True)

    config.git = o.git

    config.save()

    if config.git:
        # add a gitignore file to skip gitdir
        if config.local:
            with open(Path(config.gitdir).parent/'.gitignore', 'a+') as f:
                lines = f.readlines()
                ignore = os.path.basename(config.gitdir)
                if config.gitdir not in (l.strip() for l in lines):
                    f.write(config.gitdir + '\n')

        if (Path(config.gitdir)/'.git').exists():
            logger.warning(f'{config.gitdir} is already initialized')
        else:
            os.makedirs(config.gitdir, exist_ok=True)
            config.gitcmd('init')

        if config.gitlfs:
            config.gitcmd('lfs track "files/"')
            config.gitcmd('add .gitattributes')
            config.gitcmd(f'commit -m "papers install: .gitattribute"', check=False)

<<<<<<< HEAD
        config.gitcmd(f'add {os.path.abspath(config.file)}')
        message = f'papers ' +' '.join(sys.argv[1:])
        config.gitcmd(f'commit -m "new install: config file"', check=False)
=======
>>>>>>> e85313da
        biblio = get_biblio(config)
        _backup_bib(biblio, config)

    print(config.status(check_files=not o.no_check_files, verbose=True))

def _dir_is_empty(dir):
    # TODO this is actually never tested.
    with os.scandir(dir) as it:
        return not any(it)

def uninstallcmd(parser, o, config):
    # TODO this is actually never tested.    
    if Path(config.file).exists():
        logger.info(f"The uninstaller will now remove {config.file}")
        os.remove(config.file)
        parent = os.path.dirname(config.file)
        if _dir_is_empty(parent):
            logger.info(f"The config dir {parent} is empty and the uninstaller will now remove it.")
            os.rmdir(parent)
        config = Config()
    else:
        logger.info(f"The uninstaller found no config file to remove.")
        return

    if o.recursive:
        config.file = search_config([CONFIG_FILE_LOCAL, os.path.join(".papers", "config.json")], start_dir=".", default=CONFIG_FILE)
        config.file = check_legacy_config(config.file)
        uninstallcmd(parser, o, config)

def check_install(parser, o, config, bibtex_must_exist=True):
    """
    Given an option and config, checks to see if the install is done correctly on this filesystem.
    """
    if getattr(o, "bibtex", None) is not None:
        config.bibtex = o.bibtex
    if getattr(o, "filesdir", None) is not None:
        config.filesdir = o.filesdir
    if getattr(o, "absolute_paths", None) is not None:
        config.absolute_paths = o.absolute_paths
    if getattr(o, "git", None) is not None:
        config.git = o.git

    install_doc = f"first execute `papers install --bibtex {config.bibtex or '...'} [ --local ]`"
    if not config.bibtex:
        parser.print_help()
        print(f"--bibtex must be specified, or {install_doc}")
        raise PapersExit()

    if bibtex_must_exist and not os.path.exists(config.bibtex):
        print(f'papers: error: no bibtex file found, do `touch {config.bibtex}` or {install_doc}')
        raise PapersExit()
    logger.info(f'bibtex: {config.bibtex!r}')
    logger.info(f'filesdir: {config.filesdir!r}')
    return True


def addcmd(parser, o, config):
    """
    Given an options set and a config, sets up the function call to add the file or dir to the bibtex, and executes it.
    """

    set_nameformat_config_from_cmd(o, config)
    set_keyformat_config_from_cmd(o, config)

    biblio = get_biblio(config)

    kw = {'on_conflict':o.mode, 'check_duplicate':not o.no_check_duplicate,
            'mergefiles':not o.no_merge_files, 'update_key':o.update_key}

    if len(o.file) > 1:
        if o.attachment:
            logger.error('--attachment is only valid for one PDF / BIBTEX entry')
            raise PapersExit()
        if o.doi:
            logger.error('--doi is only valid for one added file')
            raise PapersExit()

    if len(o.file) == 0:
        if not o.doi:
            logger.error('Please provide either a PDF file or BIBTEX entry or specify `--doi DOI`')
            raise PapersExit()
        elif o.no_query_doi:
            logger.error('If no file is present, --no-query-doi is not compatible with --doi')
            raise PapersExit()
        else:
            biblio.fetch_doi(o.doi, attachments=o.attachment, rename=o.rename, copy=o.copy, **kw)

    for file in o.file:
        try:
            if os.path.isdir(file):
                if o.recursive:
                    biblio.scan_dir(file, rename=o.rename, copy=o.copy,
                                search_doi=not o.no_query_doi,
                                search_fulltext=not o.no_query_fulltext,
                                **kw)
                else:
                    raise ValueError(file+' is a directory, requires --recursive to explore')
                
            elif file.endswith('.pdf'):
                biblio.add_pdf(file, attachments=o.attachment, rename=o.rename, copy=o.copy,
                           search_doi=not o.no_query_doi,
                           search_fulltext=not o.no_query_fulltext,
                           scholar=o.scholar, doi=o.doi,
                           **kw)

            else: # file.endswith('.bib'):
                biblio.add_bibtex_file(file, **kw)

        except Exception as error:
            # print(error)
            # addp.error(str(error))
            raise
            logger.error(str(error))
            if not o.ignore_errors:
                if len(o.file) or (os.isdir(file) and o.recursive)> 1:
                    logger.error('use --ignore to add other files anyway')
                raise PapersExit()

    savebib(biblio, config)

def checkcmd(parser, o, config):
    set_keyformat_config_from_cmd(o, config)

    biblio = get_biblio(config)
    
    # if o.fix_all:
    #     o.fix_doi = True
    #     o.fetch_all = True
    #     o.fix_key = True

    for e in biblio.entries:
        if o.keys and e.get('ID','') not in o.keys:
            continue
        biblio.fix_entry(e, fix_doi=o.fix_doi, fetch=o.fetch, fetch_all=o.fetch_all, fix_key=o.fix_key,
                     auto_key=o.auto_key, format_name=o.format_name, encoding=o.encoding,
                     key_ascii=o.key_ascii, interactive=not o.force)


    if o.duplicates:
        biblio.check_duplicates(mode=o.mode)

    savebib(biblio, config)

def filecheckcmd(parser, o, config):
    set_nameformat_config_from_cmd(o, config)

    biblio = get_biblio(config)

    # fix ':home' entry as saved by Mendeley
    for e in biblio.entries:
        entry_filecheck(e, delete_broken=o.delete_broken, fix_mendeley=o.fix_mendeley,
                        check_hash=o.hash_check, check_metadata=o.metadata_check, interactive=not o.force, relative_to=biblio.relative_to)

    if o.rename:
        biblio.rename_entries_files(o.copy)
        
    savebib(biblio, config)

def redocmd(parser, o, config):
    if config.git:
        return _git_redo(config, restore_files=o.restore_files, steps=o.steps)
    else:
        undocmd(parser, o, config)

def undocmd(parser, o, config):
    if config.git:
        return _git_undo(config, restore_files=o.restore_files, steps=o.steps)

    logger.warning("git-tracking is not installed: undo / redo is limited to 1 step back and forth")
    back = backupfile_func(config.bibtex)
    tmp = config.bibtex + '.tmp'
    # my = :config.bibtex, config.filesdir)
    logger.info(config.bibtex+' <==> '+back)
    shutil.copy(config.bibtex, tmp)
    shutil.move(back, config.bibtex)
    shutil.move(tmp, back)
    # o.savebib()

def restorecmd(parser, o, config):
    if not config.git:
        parser.print_help()
        raise PapersExit('only valid with --git enabled')
    if o.ref:
        _git_reset_to_commit(config, o.ref, restore_files=o.restore_files)
    else:
        _restore_from_backupdir(config, restore_files=o.restore_files)


def gitcmd(parser, o, config):
    try:
        out = sp.check_output(['git']+o.gitargs, cwd=config.gitdir)
        print(out.decode())
    except Exception as error:
        print(f"Error message: {error}")
        parser.error('papers failed to execute git command -- you should check your system git install.')

def doicmd(parser, o):
    print(extract_pdf_doi(o.pdf, image=o.image))    

def fetchcmd(parser, o):
    print(fetch_bibtex_by_doi(o.doi))

def extractcmd(parser, o):
    print(extract_pdf_metadata(o.pdf, search_doi=not o.fulltext, search_fulltext=True, scholar=o.scholar, minwords=o.word_count, max_query_words=o.word_count, image=o.image))
    # print(fetch_bibtex_by_doi(o.doi))


def _fullsearch_string(e):
    return " ".join([v for k,v in sorted(e.items(), key=lambda kv:kv[0]) if v is not None])


def listcmd(parser, o, config):

    def _match(word, target, fuzzy=False, substring=False):
        if isinstance(target, list):
            return (any if o.any else all)([_match(word, t, fuzzy, substring) for t in target])

        if fuzzy:
            res = (target.lower() in word.lower() or fuzz.token_set_ratio(word.lower(), target.lower(), score_cutoff=o.fuzzy_ratio) > o.fuzzy_ratio)
        elif substring:
            res = target.lower() in word.lower()
        else:
            res = fnmatch.fnmatch(word.lower(), target.lower())

        return res if not o.invert else not res


    def _longmatch(word, target):
        return _match(word, target, fuzzy=o.fuzzy, substring=not o.strict)

    def _nfiles(e):
        return len(parse_file(e.get('file',''), relative_to=biblio.relative_to))


    def _requiresreview(e):
        if not isvalidkey(e.get('ID','')): return True
        if 'doi' in e and not isvaliddoi(e['doi']): return True
        if 'author' not in e: return True
        if 'title' not in e: return True
        if 'year' not in e: return True
        return False


    biblio = get_biblio(config)
    entries = biblio.db.entries

    if o.fuzzy:
        from rapidfuzz import fuzz


    if o.review_required:
        if o.invert:
            entries = [e for e in entries if not _requiresreview(e)]
        else:
            entries = [e for e in entries if _requiresreview(e)]
            for e in entries:
                if 'doi' in e and not isvaliddoi(e['doi']):
                    e['doi'] = bcolors.FAIL + e['doi'] + bcolors.ENDC
    if o.has_file:
        entries = [e for e in entries if e.get('file','')]
    if o.no_file:
        entries = [e for e in entries if not e.get('file','')]
    if o.broken_file:
        entries = [e for e in entries if e.get('file','') and any([not os.path.exists(f) for f in parse_file(e['file'], relative_to=biblio.relative_to)])]


    if o.doi:
        entries = [e for e in entries if 'doi' in e and _longmatch(e['doi'], o.doi)]
    if o.key:
        entries = [e for e in entries if 'ID' in e and _longmatch(e['ID'], o.key)]
    if o.year:
        entries = [e for e in entries if 'year' in e and _longmatch(e['year'], o.year)]
    if o.first_author:
        first_author = lambda field : family_names(field)[0]
        entries = [e for e in entries if 'author' in e and _longmatch(firstauthor(e['author']), o.author)]
    if o.author:
        author = lambda field : ' '.join(family_names(field))
        entries = [e for e in entries if 'author' in e and _longmatch(author(e['author']), o.author)]
    if o.title:
        entries = [e for e in entries if 'title' in e and _longmatch(e['title'], o.title)]
    if o.abstract:
        entries = [e for e in entries if 'abstract' in e and _longmatch(e['abstract'], o.abstract)]
    if o.keywords:
        entries = [e for e in entries if 'keywords' in e and _longmatch(e['keywords'], o.keywords)]
    if o.fullsearch:
        o.strict = False
        entries = [e for e in entries if _longmatch(_fullsearch_string(e), o.fullsearch)]

    _check_duplicates = lambda uniques, groups: uniques if o.invert else list(itertools.chain(*groups))

    # if o.duplicates_key or o.duplicates_doi or o.duplicates_tit or o.duplicates or o.duplicates_fuzzy:
    list_dup = list_uniques if o.invert else list_duplicates

    if o.duplicates_key:
        entries = list_dup(entries, key=biblio.key, issorted=True)
    if o.duplicates_doi:
        entries = list_dup(entries, key=lambda e:e.get('doi',''), filter_key=isvaliddoi)
    if o.duplicates_tit:
        entries = list_dup(entries, key=title_id)
    if o.duplicates:
        # QUESTION MARK: in latest HEAD before merge with @malfatti's PR, I used hard-coded "PARTIAL".
        # I think that's because we might need to be inclusive here, whereas the default is conservative (parameter used for several functions with possibly differing requirements).
        # (otherwise we'd have used the command-line option o.similarity, or possibly DEFAULT_SIMILARITY)
        # Might need to revise later (the question mark is from a review after a long time without use)
        eq = lambda a, b: a['ID'] == b['ID'] or are_duplicates(a, b, similarity="PARTIAL", fuzzy_ratio=o.fuzzy_ratio)
        entries = list_dup(entries, eq=eq)

    if o.no_key:
        key = lambda e: ''
    else:
        # key = lambda e: bcolors.OKBLUE+e['ID']+filetag(e)+':'+bcolors.ENDC
        key = lambda e: _nfiles(e)*(bcolors.BOLD)+bcolors.OKBLUE+e['ID']+':'+bcolors.ENDC

    def parse_keywords(e):
        return [w.strip() for w in e.get('keywords', '').split(',') if w.strip()]

    if o.add_keywords:
        for e in entries:
            keywords = parse_keywords(e)
            for w in o.add_keywords:
                if w not in keywords:
                    keywords.append(w)
            e['keywords'] = ", ".join(keywords)
        savebib(biblio, config)

    elif o.edit:
        otherentries = [e for e in biblio.db.entries if e not in entries]
        try:
            entries = edit_entries(entries)
            biblio.db.entries = otherentries + entries
        except Exception as error:
            logger.error(str(error))
            return

        savebib(biblio, config)
        
    elif o.fetch:
        for e in entries:
            biblio.fix_entry(e, fix_doi=True, fix_key=True, fetch_all=True, interactive=True)
        savebib(biblio, config)

    elif o.delete:
        for e in entries:
            biblio.db.entries.remove(e)
        savebib(biblio, config)

    elif o.field:
        # entries = [{k:e[k] for k in e if k in o.field+['ID','ENTRYTYPE']} for e in entries]
        for e in entries:
            print(key(e),*[e.get(k, "") for k in o.field])
    elif o.key_only:
        for e in entries:
            print(e['ID'])
    elif o.one_liner:
        for e in entries:
            tit = e.get('title', '')[:60]+ ('...' if len(e.get('title', ''))>60 else '')
            info = []
            if e.get('doi',''):
                info.append('doi:'+e['doi'])
            n = _nfiles(e)
            if n:
                info.append(bcolors.OKGREEN+('files:' if n > 1 else 'file:')+str(n)+bcolors.ENDC)
            if e.get('keywords',''):
                keywords = parse_keywords(e)
                info.append(bcolors.WARNING+" | ".join(keywords)+bcolors.ENDC)
            infotag = '('+', '.join(info)+')' if info else ''
            print(key(e), tit, infotag)
    else:
        print(format_entries(entries))

def statuscmd(parser, o, config):
    print(config.status(check_files=not o.no_check_files, verbose=o.verbose))
    


def get_parser(config=None):
    if config is None:
        config = papers.config.Config()

    parser = argparse.ArgumentParser(prog='papers', description='library management tool')
    parser.add_argument('--version', action='store_true', help='Print version string and exit.')

    subparsers = parser.add_subparsers(dest='cmd')

    # configuration (re-used everywhere)
    # =============
    loggingp = argparse.ArgumentParser(add_help=False)
    grp = loggingp.add_argument_group('logging level (default warn)')
    egrp = grp.add_mutually_exclusive_group()
    egrp.add_argument('--debug', action='store_const', dest='logging_level', const=logging.DEBUG)
    egrp.add_argument('--info', action='store_const', dest='logging_level', const=logging.INFO)
    egrp.add_argument('--warn', action='store_const', dest='logging_level', const=logging.WARN)
    egrp.add_argument('--error', action='store_const', dest='logging_level', const=logging.ERROR)

    cfg = argparse.ArgumentParser(add_help=False, parents=[loggingp])
    grp = cfg.add_argument_group('config')
    grp.add_argument('--filesdir', default=None,
        help=f'files directory (default: {config.filesdir}')
    grp.add_argument('--bibtex', default=None,
        help=f'bibtex database (default: {config.bibtex}')
    grp.add_argument('--dry-run', action='store_true',
        help='no PDF renaming/copying, no bibtex writing on disk (for testing)')
    grp.add_argument('--relative-paths', action="store_false", dest="absolute_paths", default=None)
    grp.add_argument('--absolute-paths', action="store_true", default=None)
    grp.add_argument('--no-git', action='store_false', dest='git', default=None, help="""Do not commit the currrent action, whatever happens""")

    keyfmt = argparse.ArgumentParser(add_help=False)
    grp = keyfmt.add_argument_group('bibtex key format')
    grp.add_argument('--key-template', default=config.keyformat.template,
        help='python template for generating keys (default:%(default)s)')
    grp.add_argument('--key-author-num', type=int, default=config.keyformat.author_num,
        help='number of authors to include in key (default:%(default)s)')
    grp.add_argument('--key-author-sep', default=config.keyformat.author_sep,
        help='separator for authors in key (default:%(default)s)')
    grp.add_argument('--key-title-word-num', type=int, default=config.keyformat.title_word_num,
        help='number of title words to include in key (default:%(default)s)')
    grp.add_argument('--key-title-word-size', type=int, default=config.keyformat.title_word_size,
        help='number of title words to include in key (default:%(default)s)')
    grp.add_argument('--key-title-sep', default=config.keyformat.title_sep,
        help='separator for title words in key (default:%(default)s)')

    namefmt = argparse.ArgumentParser(add_help=False)
    grp = namefmt.add_argument_group('filename format')
    grp.add_argument('--name-template', default=config.nameformat.template,
        help='python template for renaming files (default:%(default)s)')
    grp.add_argument('--name-author-num', type=int, default=config.nameformat.author_num,
        help='number of authors to include in filename (default:%(default)s)')
    grp.add_argument('--name-author-sep', default=config.nameformat.author_sep,
        help='separator for authors in filename (default:%(default)s)')
    grp.add_argument('--name-title-word-num', type=int, default=config.nameformat.title_word_num,
        help='number of title words to include in filename (default:%(default)s)')
    grp.add_argument('--name-title-word-size', type=int, default=config.nameformat.title_word_size,
        help='min size of title words to include in filename (default:%(default)s)')
    grp.add_argument('--name-title-length', type=int, default=config.nameformat.title_length,
        help='title length to include in filename (default:%(default)s)')
    grp.add_argument('--name-title-sep', default=config.nameformat.title_sep,
        help='separator for title words in filename (default:%(default)s)')


    # status
    # ======
    statusp = subparsers.add_parser('status',
        description='view install status',
        parents=[cfg])
    statusp.add_argument('--no-check-files', action='store_true', help='faster, less info')
    statusp.add_argument('-v','--verbose', action='store_true', help='app status info')

    # install
    # =======

    installp = subparsers.add_parser('install', description='setup or update papers install',
        parents=[cfg, namefmt, keyfmt])
    installp.add_argument('--edit', action='store_true', help=f'edit existing install if any (found: {config.file})')
    installp.add_argument('--force', '--no-prompt', action='store_false', dest="prompt",
        help='no prompt, use default (useful for tests)')

    installp.add_argument('--local', action="store_true", default=None,
        help="""setup papers locally in current directory (global install by default), exposing bibtex and filesdir,
        and having the rest under .papers (config options). Only keep the cache globally.
        This might not play out too well with git tracking (local install usuall have their own git) but might be OK.""")

    installp.add_argument('--git', '--backup', action='store_true', default=None, help="""Track bibtex files with git.""")
    installp.add_argument('--git-lfs', '--backup-files', action='store_true', default=None, help="""Backup files with git-lfs (implies --git)""")
    installp.add_argument('--gitdir', default=None, help=argparse.SUPPRESS)
    installp.add_argument('--editor', help="""Set command to open text editor. Need to wait until closing ! E.g. vim or subl -w""")

    grp = installp.add_argument_group('status')
    # grp.add_argument('-l','--status', action='store_true')
    # grp.add_argument('-v','--verbose', action='store_true')
    # grp.add_argument('-c','--check-files', action='store_true')
    grp.add_argument('--no-check-files', action='store_true', help='faster, less info')
    # grp.add_argument('-v','--verbose', action='store_true', help='app status info')


    # uninstall
    # =======
    uninstallp = subparsers.add_parser('uninstall', description='remove configuration file',
        parents=[loggingp])
    uninstallp.add_argument("--recursive", action="store_true", help="if true, uninstall all papers configuration found on the path, recursively (config file only)")


    # add
    # ===
    addp = subparsers.add_parser('add', description='add PDF(s) or bibtex(s) to library',
        parents=[cfg, namefmt, keyfmt])
    addp.add_argument('file', nargs='*', default=[])
    # addp.add_argument('-f','--force', action='store_true', help='disable interactive')

    grp = addp.add_argument_group('duplicate check')
    grp.add_argument('--no-check-duplicate', action='store_true',
        help='disable duplicate check (faster, create duplicates)')
    grp.add_argument('--no-merge-files', action='store_true',
        help='distinct "file" field considered a conflict, all other things being equal')
    grp.add_argument('-u', '--update-key', action='store_true',
        help='update added key according to any existing duplicate (otherwise an error might be raised on identical insert key)')
    # grp.add_argument('-f', '--force', action='store_true', help='no interactive')
    grp.add_argument('-m', '--mode', default='i', choices=['u', 'U', 'o', 's', 'r', 'i','a'],
        help='''if duplicates are found, the default is to start an (i)nteractive dialogue,
        unless "mode" is set to (r)aise, (s)skip new, (u)pdate missing, (U)pdate with new, (o)verwrite completely.
        ''')

    grp = addp.add_argument_group('directory scan')
    grp.add_argument('--recursive', action='store_true',
        help='accept directory as argument, for recursive scan \
        of .pdf files (bibtex files are ignored in this mode')
    grp.add_argument('--ignore-errors', action='store_true',
        help='ignore errors when adding multiple files')

    grp = addp.add_argument_group('pdf metadata')
    grp.add_argument('--doi', help='provide DOI -- skip parsing PDF')
    grp.add_argument('--no-query-doi', action='store_true', help='do not attempt to parse and query doi')
    grp.add_argument('--no-query-fulltext', action='store_true', help='do not attempt to query fulltext in case doi query fails')
    grp.add_argument('--scholar', action='store_true', help='use google scholar instead of crossref')

    grp = addp.add_argument_group('attached files')
    grp.add_argument('-a','--attachment', nargs='+') #'supplementary material')
    grp.add_argument('-r','--rename', action='store_true',
        help='rename PDFs according to key')
    grp.add_argument('-c','--copy', action='store_true',
        help='copy file instead of moving them')

    # check
    # =====
    checkp = subparsers.add_parser('check', description='check and fix entries',
        parents=[cfg, keyfmt])
    checkp.add_argument('-k', '--keys', nargs='+', help='apply check on this key subset')
    checkp.add_argument('-f','--force', action='store_true', help='do not ask')

    grp = checkp.add_argument_group('entry key')
    grp.add_argument('--fix-key', action='store_true', help='fix key based on author name and date (in case misssing or digit)')
    grp.add_argument('--key-ascii', action='store_true', help='replace keys unicode character with ascii')
    grp.add_argument('--auto-key', action='store_true', help='new, auto-generated key for all entries')
    #     grp.add_argument('--nauthor', type=int, default=config.nauthor, help='number of authors to include in key (default:%(default)s)')
    #     grp.add_argument('--ntitle', type=int, default=config.ntitle, help='number of title words to include in key (default:%(default)s)')
    # grp.add_argument('--ascii-key', action='store_true', help='replace unicode characters with closest ascii')

    grp = checkp.add_argument_group('crossref fetch and fix')
    grp.add_argument('--fix-doi', action='store_true', help='fix doi for some common issues (e.g. DOI: inside doi, .received at the end')
    grp.add_argument('--fetch', action='store_true', help='fetch metadata from doi and update entry')
    grp.add_argument('--fetch-all', action='store_true', help='fetch metadata from title and author field and update entry (only when doi is missing)')

    grp = checkp.add_argument_group('names')
    grp.add_argument('--format-name', action='store_true', help='author name as family, given, without brackets')
    grp.add_argument('--encoding', choices=['latex','unicode'], help='bibtex field encoding')

    grp = checkp.add_argument_group('merge/conflict')
    grp.add_argument('--duplicates',action='store_true', help='solve duplicates')
    grp.add_argument('-m', '--mode', default='i', choices=list('ims'), help='''(i)interactive mode by default, otherwise (m)erge or (s)kip failed''')
    # grp.add_argument('--ignore', action='store_true', help='ignore unresolved conflicts')
    # checkp.add_argument('--merge-keys', nargs='+', help='only merge remove / merge duplicates')
    # checkp.add_argument('--duplicates',action='store_true', help='remove / merge duplicates')


    # filecheck
    # =====
    filecheckp = subparsers.add_parser('filecheck', description='check attached file(s)',
        parents=[cfg, namefmt])
    # filecheckp.add_argument('-f','--force', action='store_true',
    #     help='do not ask before performing actions')

    # action on files
    filecheckp.add_argument('-r','--rename', action='store_true',
        help='rename files')
    filecheckp.add_argument('-c','--copy', action='store_true',
        help='in combination with --rename, keep a copy of the file in its original location')

    # various metadata and duplicate checks
    filecheckp.add_argument('--metadata-check', action='store_true',
        help='parse pdf metadata and check against metadata (currently doi only)')

    filecheckp.add_argument('--hash-check', action='store_true',
        help='check file hash sum to remove any duplicates')

    filecheckp.add_argument('-d', '--delete-broken', action='store_true',
        help='remove file entry if the file link is broken')

    filecheckp.add_argument('--fix-mendeley', action='store_true',
        help='fix a Mendeley bug where the leading "/" is omitted.')

    filecheckp.add_argument('--force', action='store_true', help='no interactive prompt, strictly follow options')
    # filecheckp.add_argument('--search-for-files', action='store_true',
    #     help='search for missing files')
    # filecheckp.add_argument('--searchdir', nargs='+',
    #     help='search missing file link for existing bibtex entries, based on doi')
    # filecheckp.add_argument('-D', '--delete-free', action='store_true',
        # help='delete file which is not associated with any entry')
    # filecheckp.add_argument('-a', '--all', action='store_true', help='--hash and --meta')

    # list
    # ======
    listp = subparsers.add_parser('list', description='list (a subset of) entries',
        parents=[cfg])

    listp.add_argument('fullsearch', nargs='*', help='''Search field. Usually no quotes required. See keywords to search specific fields. All words must find a match, unless --any is passed.''')

    mgrp = listp.add_mutually_exclusive_group()
    mgrp.add_argument('--strict', action='store_true', help='exact matching - instead of substring')
    mgrp.add_argument('--fuzzy', action='store_true', help='fuzzy matching - instead of substring')
    listp.add_argument('--fuzzy-ratio', type=int, default=50, help='threshold for fuzzy matching of title, author, abstract (default:%(default)s)')
    listp.add_argument('--similarity', choices=['EXACT','GOOD','FAIR','PARTIAL','FUZZY'], default=DEFAULT_SIMILARITY, help='duplicate testing (default:%(default)s)')
    listp.add_argument('--invert', action='store_true')
    listp.add_argument('--any', action='store_true', help='when several keywords: any of them')

    grp = listp.add_argument_group('search')
    grp.add_argument('-a','--author', nargs='+', help='any of the authors')
    grp.add_argument('--first-author', nargs='+')
    grp.add_argument('-y','--year', nargs='+')
    grp.add_argument('-t','--title', help='title', nargs="+")
    grp.add_argument('--abstract', help='abstract', nargs="+")
    grp.add_argument('-k', '--key', '--id', nargs='+')
    grp.add_argument('--doi', nargs='+')
    grp.add_argument('--keywords', '--tag', nargs='+')


    grp = listp.add_argument_group('check')
    grp.add_argument('--duplicates-key', action='store_true', help='list key duplicates only')
    grp.add_argument('--duplicates-doi', action='store_true', help='list doi duplicates only')
    grp.add_argument('--duplicates-tit', action='store_true', help='list tit duplicates only')
    grp.add_argument('--duplicates', action='store_true', help='list all duplicates (see --similarity)')
    grp.add_argument('--has-file', action='store_true')
    grp.add_argument('--no-file', action='store_true')
    grp.add_argument('--broken-file', action='store_true')
    grp.add_argument('--review-required', action='store_true', help='suspicious entry (invalid dois, missing field etc.)')

    grp = listp.add_argument_group('formatting')
    mgrp = grp.add_mutually_exclusive_group()
    mgrp.add_argument('-l', '-1', '--one-liner', action='store_true', help='one liner')
    mgrp.add_argument('--key-only', action='store_true')
    mgrp.add_argument('-f', '--field', nargs='+', help='specific field(s) only')
    grp.add_argument('--no-key', action='store_true')

    grp = listp.add_argument_group('action on listed results (pipe)')
    grp.add_argument('--delete', action='store_true')
    grp.add_argument('--edit', action='store_true', help='interactive edit text file with entries, and re-insert them')
    grp.add_argument('--fetch', action='store_true', help='fetch and fix metadata')
    grp.add_argument('--add-keywords', '--add-tag', nargs='+', help='add keywords to the selected entries')

    # grp.add_argument('--merge-duplicates', action='store_true')


    # doi
    # ===
    doip = subparsers.add_parser('doi', description='parse DOI from PDF')
    doip.add_argument('pdf')
    doip.add_argument('--image', action='store_true', help='convert to image and use tesseract instead of pdftotext')

    # fetch
    # =====
    fetchp = subparsers.add_parser('fetch', description='fetch bibtex from DOI')
    fetchp.add_argument('doi')


    # extract
    # ========
    extractp = subparsers.add_parser('extract', description='extract pdf metadata', parents=[loggingp])
    extractp.add_argument('pdf')
    extractp.add_argument('-n', '--word-count', type=int, default=200)
    extractp.add_argument('--fulltext', action='store_true', help='fulltext only (otherwise DOI-based)')
    extractp.add_argument('--scholar', action='store_true', help='use google scholar instead of default crossref for fulltext search')
    extractp.add_argument('--image', action='store_true', help='convert to image and use tesseract instead of pdftotext')

    # *** Pure OS related file checks ***

    # undo
    # ====
    _restorep = argparse.ArgumentParser(add_help=False)
    _restorep.add_argument('--restore-files', action='store_true', help='Use this option to restore files that have been renamed. By default the file link points to the back-up repository. This command has no effect without --git-lfs, and will result in broken file links.')

    _stepsp = argparse.ArgumentParser(add_help=False)
    _stepsp.add_argument('-n', '--steps', type=int, default=1, help='number of times undo/redo should be performed')

    undop = subparsers.add_parser('undo', parents=[cfg, _restorep, _stepsp], help='Undo changes on bibtex (if --git is not enabled, only back and forth with last modification). If --git-lfs is enabled, the file entry may differ if it does not exist on disk any more, unless --restore-files was passed.')
    redop = subparsers.add_parser('redo', parents=[cfg, _restorep, _stepsp], help='Redo changes on bibtex (if --git is not enabled, this has the same effect as papers undo)')
    restorep = subparsers.add_parser('restore-backup', parents=[cfg, _restorep], help='Restore bibtex from backup. Also restore files if --restore-files if passed (--git-lfs only).')
    restorep.add_argument('--ref', help='Optional: restore specific commit (execute `papers git whatchanged` to obtain appropriate reference)')

    # git
    # ===
    gitp = subparsers.add_parser('git', description='git subcommand')
    gitp.add_argument('gitargs', nargs=argparse.REMAINDER)

    return parser, subparsers

#############
# Main script
#############

def main(args=None):
    papers.config.DRYRUN = False  # reset in case main() if called directly
    if args is not None:
        # used in the commit message
        sys.argv = sys.argv[:1] + args

    configfile = search_config([CONFIG_FILE_LOCAL, os.path.join(".papers", "config.json")], start_dir=".", default=CONFIG_FILE)
    configfile = check_legacy_config(configfile)
    if not os.path.exists(configfile):
        config = Config()
    else:
        config = Config.load(configfile)

    installed = config.file is not None

    parser, subparsers = get_parser(config)

    o, args = parser.parse_known_args(args)

    if o.version:
        print(__version__)
        return

    # verbosity
    if getattr(o,'logging_level',None):
        logger.setLevel(o.logging_level)
    # modify disk state?
    if hasattr(o,'dry_run'):
        papers.config.DRYRUN = o.dry_run

    try:
        subp = subparsers.choices[o.cmd]
    except KeyError:
        parser.print_help()
        raise PapersExit()

    # arguments are already parsed, but we can now process error message
    # with subparser:
    if args:
        subp.parse_args(args)

    if o.cmd == 'status':
        return statuscmd(subp, o, config)

    if o.cmd == 'install':
        installcmd(subp, o, config)
    elif o.cmd == 'uninstall':
        if not installed:
            subp.error('no papers install was found')
        uninstallcmd(subp, o, config)
        print(config.status(verbose=True))
    elif o.cmd == 'add':
        check_install(subp, o, config) and addcmd(subp, o, config)
    elif o.cmd == 'check':
        check_install(subp, o, config) and checkcmd(subp, o, config)
    elif o.cmd == 'filecheck':
        check_install(subp, o, config) and filecheckcmd(subp, o, config)
    elif o.cmd == 'list':
        check_install(subp, o, config) and listcmd(subp, o, config)
    elif o.cmd == 'undo':
        check_install(subp, o, config) and undocmd(subp, o, config)
    elif o.cmd == 'redo':
        check_install(subp, o, config) and redocmd(subp, o, config)
    elif o.cmd == 'restore-backup':
        check_install(subp, o, config, bibtex_must_exist=False) and restorecmd(subp, o, config)
    elif o.cmd == 'git':
        if not installed:
            subp.error('papers must be installed to use git command')
        gitcmd(subp, o, config)
    elif o.cmd == 'doi':
        doicmd(subp, o)
    elif o.cmd == 'fetch':
        fetchcmd(subp, o)
    elif o.cmd == 'extract':
        extractcmd(subp, o)
    else:
        parser.print_help()
        raise PapersExit()
        # parser.exit(1)


class PapersExit(Exception):
    pass


if __name__ == "__main__":
    # we use try/except here to use a clean exit instead of trace
    # test and debugging may use main() directly for speed-up => better to avoid sys.exit there
    try:
        main()
    except PapersExit as error:
        if logger.getLevel() == logging.DEBUG:
            raise
        if error.message:
            logger.error(error.message)
        sys.exit(1)<|MERGE_RESOLUTION|>--- conflicted
+++ resolved
@@ -24,7 +24,7 @@
 
 if os.path.exists(CONFIG_FILE_LEGACY):
     # move config file from ~/.local/.share/papers/ to ~/.config/papersconfig.json .papers/config.json to .papersconfig.json"
-    if not os.path.exists(CONFIG_PATH):
+    if not os.path.exists(CONFIG_FILE):
         logger.warning(f"Move legacy config file {CONFIG_FILE_LEGACY} to {CONFIG_FILE}'")
         shutil.move(CONFIG_FILE_LEGACY, CONFIG_FILE)
     else:
@@ -432,12 +432,6 @@
             config.gitcmd('add .gitattributes')
             config.gitcmd(f'commit -m "papers install: .gitattribute"', check=False)
 
-<<<<<<< HEAD
-        config.gitcmd(f'add {os.path.abspath(config.file)}')
-        message = f'papers ' +' '.join(sys.argv[1:])
-        config.gitcmd(f'commit -m "new install: config file"', check=False)
-=======
->>>>>>> e85313da
         biblio = get_biblio(config)
         _backup_bib(biblio, config)
 
