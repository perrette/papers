--- conflicted
+++ resolved
@@ -50,12 +50,7 @@
     """configuration class to specify system-wide collections and files-dir
     """
     def __init__(self, file=CONFIG_FILE, data=DATA_DIR, cache=CACHE_DIR,
-<<<<<<< HEAD
-        bibtex=None, filesdir=None, gitdir=None, git=False, gitlfs=False):
-=======
-        bibtex=None, filesdir=None, nauthor=2, ntitle=0, nameformat='year,/,ID',
-        gitdir=None, git=False):
->>>>>>> 3fa81bcb
+        bibtex=None, filesdir=None, nauthor=2, ntitle=0, nameformat='year,/,ID', gitdir=None, git=False, gitlfs=False):
         self.file = file
         self.data = data
         self.cache = cache
