--- conflicted
+++ resolved
@@ -14,9 +14,5 @@
       packages=['papers'],
       scripts=['scripts/papers'],
       license = "MIT",
-<<<<<<< HEAD
-      install_requires = ["bibtexparser","crossrefapi","rapidfuzz", "unidecode", "scholarly", "six"],
-=======
       requires=["bibtexparser", "crossrefapi", "rapidfuzz", "unidecode", "scholarly"],
->>>>>>> 45b783d6
       )